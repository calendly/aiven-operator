---
title: ""
linkTitle: ""
url: /
---

# Welcome to Aiven Kubernetes Operator
Provision and manage [Aiven services](https://aiven.io) from your Kubernetes cluster.

Currently, the operator supports [Aiven for PostgreSQL](./postgresql/) and [Aiven for Kafka](./kafka) services.

# What is Aiven?

Aiven offers managed services for the best open source data technologies, on a cloud of your choice.

We offer multiple cloud options because we believe that everyone should have access to great data platforms wherever they host their applications. Our customers tell us they love it because they know that they aren’t locked in to one particular cloud platform for all their data needs.
<<<<<<< HEAD

Currently, the Operator supports [Aiven for PostgreSQL](./postgresql/) and [Aiven for Kafka](./kafka) services.
=======
>>>>>>> 0010cc8e
<|MERGE_RESOLUTION|>--- conflicted
+++ resolved
@@ -14,8 +14,5 @@
 Aiven offers managed services for the best open source data technologies, on a cloud of your choice.
 
 We offer multiple cloud options because we believe that everyone should have access to great data platforms wherever they host their applications. Our customers tell us they love it because they know that they aren’t locked in to one particular cloud platform for all their data needs.
-<<<<<<< HEAD
 
-Currently, the Operator supports [Aiven for PostgreSQL](./postgresql/) and [Aiven for Kafka](./kafka) services.
-=======
->>>>>>> 0010cc8e
+Currently, the Operator supports [Aiven for PostgreSQL](./postgresql/) and [Aiven for Kafka](./kafka) services.